from .example import ExampleController
<<<<<<< HEAD
from .mpc import LinearMPC, MPCConstraints
=======
from .lqr import InfiniteHorizonLQR
>>>>>>> 1e6a892b
<|MERGE_RESOLUTION|>--- conflicted
+++ resolved
@@ -1,6 +1,3 @@
 from .example import ExampleController
-<<<<<<< HEAD
 from .mpc import LinearMPC, MPCConstraints
-=======
-from .lqr import InfiniteHorizonLQR
->>>>>>> 1e6a892b
+from .lqr import InfiniteHorizonLQR