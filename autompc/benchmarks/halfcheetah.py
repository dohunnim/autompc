# Created by William Edwards (wre2@illinois.edu), 2021-01-09

# Standard library includes
from os import stat
import sys, time

# External library includes
import numpy as np
# import mujoco_py
import mujoco_py

# Project includes
from .control_benchmark import ControlBenchmark
from ..utils.data_generation import *
from .. import System
from ..task import Task
from ..trajectory import Trajectory
from ..costs import Cost, QuadCost
from ..ocp import QuadCostTransformer

def viz_halfcheetah_traj(env, traj, repeat):
    for _ in range(repeat):
        env.reset()
        qpos = traj[0].obs[:9]
        qvel = traj[0].obs[9:]
        env.set_state(qpos, qvel)
        for i in range(len(traj)):
            u = traj[i].ctrl
            env.step(u)
            env.render()
            time.sleep(0.05)
        time.sleep(1)

def halfcheetah_dynamics(env, x, u, n_frames=5):
    old_state = env.sim.get_state()
    old_qpos = old_state[1]
    old_qvel = old_state[2]

    qpos = x[:len(old_qpos)]
    qvel = x[len(old_qpos):len(old_qpos)+len(old_qvel)]

    # Represents a snapshot of the simulator's state.
    new_state = mujoco_py.MjSimState(old_state.time, qpos, qvel, old_state.act, old_state.udd_state)
    env.sim.set_state(new_state)
    #env.sim.forward()

    env.sim.data.ctrl[:] = u
    for _ in range(n_frames):
        env.sim.step()
    
    new_qpos = env.sim.data.qpos
    new_qvel = env.sim.data.qvel
    out = np.concatenate([new_qpos, new_qvel])

    return out

# class HalfcheetahCost(Cost):
#     def __init__(self, env):
#         Cost.__init__(self,None)
#         self.env = env

#     def __call__(self, traj):
#         cum_reward = 0.0
#         for i in range(len(traj)-1):
#             reward_ctrl = -0.1 * np.square(traj[i].ctrl).sum()
#             reward_run = (traj[i+1, "x0"] - traj[i, "x0"]) / self.env.dt
#             cum_reward += reward_ctrl + reward_run
#         return 200 - cum_reward

#     def incremental(self,obs,ctrl):
#         raise NotImplementedError

#     def terminal(self,obs):
#         raise NotImplementedError


def gen_trajs(env, system, num_trajs=1000, traj_len=1000, seed=42):
    rng = np.random.default_rng(seed)
    trajs = []
    env.seed(int(rng.integers(1 << 30)))
    env.action_space.seed(int(rng.integers(1 << 30)))
    state = env.sim.get_state()
    qpos, qvel = state[1], state[2]
    for i in range(num_trajs):
        init_obs = env.reset()
        traj = Trajectory.zeros(system, traj_len)

        add_zeros = np.zeros(len(qpos) + len(qvel) - len(init_obs))
        traj[0].obs[:] = np.concatenate([add_zeros, init_obs])       

        for j in range(1, traj_len):
            action = env.action_space.sample()
            traj[j-1].ctrl[:] = action
            #obs, reward, done, info = env.step(action)
            obs = halfcheetah_dynamics(env, traj[j-1].obs[:], action)
            traj[j].obs[:] = obs
        trajs.append(traj)
    return trajs


class HalfcheetahBenchmark(ControlBenchmark):
    """
    This benchmark uses the OpenAI gym halfcheetah benchmark and is consistent with the
    experiments in the ICRA 2021 paper. The benchmark reuqires OpenAI gym and mujoco_py
    to be installed.  The performance metric is
    :math:`200-R` where :math:`R` is the gym reward.
    """
<<<<<<< HEAD
    def __init__(self, name = "HalfCheetah-v2", data_gen_method="uniform_random"):
=======
    def __init__(self, data_gen_method="uniform_random"):
        name = "halfcheetah"

>>>>>>> 932f41c2
        import gym, mujoco_py
        print(name)

        env = gym.make(name)
        self.env = env
        state = env.sim.get_state()
        qpos = state[1]
        qvel = state[2]

        x_num = len(qpos) + len(qvel)
        u_num = env.action_space.shape[0]
        system = ampc.System([f"x{i}" for i in range(x_num)], [f"u{i}" for i in range(u_num)], env.dt)

        system = ampc.System([f"x{i}" for i in range(18)], [f"u{i}" for i in range(6)], env.dt)

        system.dt = env.dt
<<<<<<< HEAD
        task = Task(system)

        # cost = HalfcheetahCost(env)
        # task = Task(system,cost)
        # task.set_ctrl_bounds(env.action_space.low, env.action_space.high)
        # init_obs = np.concatenate([env.init_qpos, env.init_qvel])
        # task.set_init_obs(init_obs)
        # task.set_num_steps(200)

        # factory = QuadCost(system, goal = np.zeros(system.obs_dim))
        # for obs in system.observations:
        #     if not obs in ["x1", "x6", "x7", "x8", "x9"]:
        #         factory.fix_Q_value(obs, 0.0)
        #     if not obs in ["x1", "x9"]:
        #         factory.fix_F_value(obs, 0.0)
        # factory.set_tunable_goal("x9", lower_bound=0.0, upper_bound=5.0, default=1.0)
        # self.cost_factory = factory
=======
        cost = HalfcheetahCost(env)
        task = Task(system,cost)
        task.set_ctrl_bounds(env.action_space.low, env.action_space.high)
        init_obs = np.concatenate([env.init_qpos, env.init_qvel])
        task.set_init_obs(init_obs)
        task.set_num_steps(200)

        transformer = QuadCostTransformer(system)
        for obs in system.observations:
            if not obs in ["x1", "x6", "x7", "x8", "x9"]:
                transformer.fix_Q_value(obs, 0.0)
            if not obs in ["x1", "x9"]:
                transformer.fix_F_value(obs, 0.0)
        transformer.set_tunable_goal("x9", lower_bound=0.0, upper_bound=5.0, default=1.0)
        self.ocp_transformer = transformer
>>>>>>> 932f41c2


        super().__init__(name, system, task, data_gen_method)

    def dynamics(self, x, u):
        return halfcheetah_dynamics(self.env,x,u)

    def gen_trajs(self, seed, n_trajs, traj_len=200):
        return gen_trajs(self.env, self.system, n_trajs, traj_len, seed)

    def visualize(self, traj, repeat):
        """
        Visualize the half-cheetah trajectory using Gym functions.

        Parameters
        ----------
        traj : Trajectory
            Trajectory to visualize

        repeat : int
            Number of times to repeat trajectory in visualization
        """
        viz_halfcheetah_traj(self.env, traj, repeat)

    @staticmethod
    def data_gen_methods():
        return ["uniform_random"]

"""
Benchmark for Meta-world
"""
def meta_dynamics(env, x, u, n_frames=5):
    """
    x: traj[j-1].obs[:]
    u: action
    """
    old_state = env.sim.get_state()
    old_qpos = old_state[1]
    old_qvel = old_state[2]

    qpos = x[:len(old_qpos)]
    qvel = x[len(old_qpos):len(old_qpos)+len(old_qvel)]

    # Represents a snapshot of the simulator's state.
    new_state = mujoco_py.MjSimState(old_state.time, qpos, qvel, old_state.act, old_state.udd_state)
    env.sim.set_state(new_state)
    #env.sim.forward()
    
    # print("u", u)
    # # print("new state", new_state)
    # print("env control", env.sim.data.ctrl[:]) #sim.data.ctrl is the control signal that is sent to the actuators in the simulation.
    # env.sim.data.ctrl[:] = u
    for _ in range(n_frames):
        env.sim.step()
    
    new_qpos = env.sim.data.qpos
    new_qvel = env.sim.data.qvel
    out = np.concatenate([new_qpos, new_qvel])
    if len(out) < len(x):
        add_zeros = np.zeros(len(x)-len(out))
        out = np.concatenate([out, add_zeros])

    return out

def meta_gen_trajs(env, system, num_trajs=1000, traj_len=1000, seed=42):
    rng = np.random.default_rng(seed)
    trajs = []
    env.seed(int(rng.integers(1 << 30)))
    env.action_space.seed(int(rng.integers(1 << 30)))
    state = env.sim.get_state()
    qpos, qvel = state[1], state[2]
    for i in range(num_trajs):
        init_obs = env.reset()
        # print("observation len", len(init_obs))
        traj = Trajectory.zeros(system, traj_len)

        if len(init_obs) < len(qpos) + len(qvel):
            add_zeros = np.zeros(len(qpos) + len(qvel) - len(init_obs))
            traj[0].obs[:] = np.concatenate([add_zeros, init_obs])
        else:
            traj[0].obs[:] = init_obs       

        for j in range(1, traj_len):
            action = env.action_space.sample()
            traj[j-1].ctrl[:] = action
            #obs, reward, done, info = env.step(action)
            obs = meta_dynamics(env, traj[j-1].obs[:], action)
            traj[j].obs[:] = obs
        trajs.append(traj)
    return trajs


class MetaBenchmark(Benchmark):
    """
    The performance metric is
    :math:`200-R` where :math:`R` is the gym reward.
    """
    def __init__(self, name = "HalfCheetah-v2", data_gen_method="uniform_random"):
        import metaworld
        import random

        names = ['assembly-v2', 'basketball-v2', 'bin-picking-v2', 'box-close-v2', 
                'button-press-topdown-v2', 'button-press-topdown-wall-v2', 'button-press-v2', 
                'button-press-wall-v2', 'coffee-button-v2', 'coffee-pull-v2', 'coffee-push-v2', 
                'dial-turn-v2', 'disassemble-v2', 'door-close-v2', 'door-lock-v2', 'door-open-v2', 
                'door-unlock-v2', 'hand-insert-v2', 'drawer-close-v2', 'drawer-open-v2', 'faucet-open-v2', 
                'faucet-close-v2', 'hammer-v2', 'handle-press-side-v2', 'handle-press-v2', 'handle-pull-side-v2', 
                'handle-pull-v2', 'lever-pull-v2', 'peg-insert-side-v2', 'pick-place-wall-v2', 'pick-out-of-hole-v2', 
                'reach-v2', 'push-back-v2', 'push-v2', 'pick-place-v2', 'plate-slide-v2', 'plate-slide-side-v2', 
                'plate-slide-back-v2', 'plate-slide-back-side-v2', 'peg-unplug-side-v2', 'soccer-v2', 'stick-push-v2', 
                'stick-pull-v2', 'push-wall-v2', 'reach-wall-v2', 'shelf-place-v2', 'sweep-into-v2', 
                'sweep-v2', 'window-open-v2', 'window-close-v2']

        # name  = random.choice(names)
        # name = names[2]
        print(name)
        self.name = name

        ml1 = metaworld.ML1(name)
        env = ml1.train_classes[name]()
        self.env = env

        # random.seed(2022)
        # task = random.choice(ml1.train_tasks)
        task = ml1.train_tasks[0]
        env.set_task(task)

        state = env.sim.get_state()
        qpos = state[1]
        qvel = state[2]
        print('qpos', qpos)
        print('qvel', qvel)
        obs_shape = env.observation_space.shape[0]
        print('obs', env._get_obs())
        # exit()
        print('qpos {}, qvel {}'.format(len(qpos), len(qvel)))
        print('obs shape {}, state shape {} \n'.format(obs_shape, env.action_space.shape[0]))

        if obs_shape < len(qpos) + len(qvel):
            x_num = len(qpos) + len(qvel)
        else:
            x_num = obs_shape

        u_num = env.action_space.shape[0]
        # print(x_num, u_num)
        system = ampc.System([f"x{i}" for i in range(x_num)], [f"u{i}" for i in range(u_num)], env.dt) #18, 6

        system.dt = env.dt
        task = Task(system)

        # cost = HalfcheetahCost(env)
        # task = Task(system,cost)
        # task.set_ctrl_bounds(env.action_space.low, env.action_space.high)
        # init_obs = np.concatenate([env.init_qpos, env.init_qvel])
        # task.set_init_obs(init_obs)
        # task.set_num_steps(200)

        # factory = QuadCost(system, goal = np.zeros(system.obs_dim))
        # for obs in system.observations:
        #     if not obs in ["x1", "x6", "x7", "x8", "x9"]:
        #         factory.fix_Q_value(obs, 0.0)
        #     if not obs in ["x1", "x9"]:
        #         factory.fix_F_value(obs, 0.0)
        # factory.set_tunable_goal("x9", lower_bound=0.0, upper_bound=5.0, default=1.0)
        # self.cost_factory = factory


        super().__init__(name, system, task, data_gen_method)

    def dynamics(self, x, u):
        return meta_dynamics(self.env,x,u)

    def gen_trajs(self, seed, n_trajs, traj_len=200):
        return meta_gen_trajs(self.env, self.system, n_trajs, traj_len, seed)

    def visualize(self, traj, repeat):
        """
        Visualize the half-cheetah trajectory using Gym functions.

        Parameters
        ----------
        traj : Trajectory
            Trajectory to visualize

        repeat : int
            Number of times to repeat trajectory in visualization
        """
        viz_halfcheetah_traj(self.env, traj, repeat)

    @staticmethod
    def data_gen_methods():
        return ["uniform_random"]<|MERGE_RESOLUTION|>--- conflicted
+++ resolved
@@ -105,13 +105,10 @@
     to be installed.  The performance metric is
     :math:`200-R` where :math:`R` is the gym reward.
     """
-<<<<<<< HEAD
-    def __init__(self, name = "HalfCheetah-v2", data_gen_method="uniform_random"):
-=======
+
     def __init__(self, data_gen_method="uniform_random"):
         name = "halfcheetah"
 
->>>>>>> 932f41c2
         import gym, mujoco_py
         print(name)
 
@@ -128,25 +125,7 @@
         system = ampc.System([f"x{i}" for i in range(18)], [f"u{i}" for i in range(6)], env.dt)
 
         system.dt = env.dt
-<<<<<<< HEAD
-        task = Task(system)
-
-        # cost = HalfcheetahCost(env)
-        # task = Task(system,cost)
-        # task.set_ctrl_bounds(env.action_space.low, env.action_space.high)
-        # init_obs = np.concatenate([env.init_qpos, env.init_qvel])
-        # task.set_init_obs(init_obs)
-        # task.set_num_steps(200)
-
-        # factory = QuadCost(system, goal = np.zeros(system.obs_dim))
-        # for obs in system.observations:
-        #     if not obs in ["x1", "x6", "x7", "x8", "x9"]:
-        #         factory.fix_Q_value(obs, 0.0)
-        #     if not obs in ["x1", "x9"]:
-        #         factory.fix_F_value(obs, 0.0)
-        # factory.set_tunable_goal("x9", lower_bound=0.0, upper_bound=5.0, default=1.0)
-        # self.cost_factory = factory
-=======
+
         cost = HalfcheetahCost(env)
         task = Task(system,cost)
         task.set_ctrl_bounds(env.action_space.low, env.action_space.high)
@@ -162,8 +141,6 @@
                 transformer.fix_F_value(obs, 0.0)
         transformer.set_tunable_goal("x9", lower_bound=0.0, upper_bound=5.0, default=1.0)
         self.ocp_transformer = transformer
->>>>>>> 932f41c2
-
 
         super().__init__(name, system, task, data_gen_method)
 
