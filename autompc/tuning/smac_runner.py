--- conflicted
+++ resolved
@@ -123,12 +123,8 @@
         cfg_runner = CfgRunner(
             cfg_evaluator=cfg_evaluator,
             timeout=eval_timeout, 
-<<<<<<< HEAD
-            log_file_name=self.run_dir/"log.txt"
-=======
             log_file_name=self.run_dir/"log.txt",
             summary_log_file_name=self.run_dir/"summary_log.txt"
->>>>>>> 0e6436e4
         )
 
         if not self.restore:
@@ -154,15 +150,6 @@
         return inc_cfg, smac.runhistory
 
 class CfgRunner:
-<<<<<<< HEAD
-    def __init__(self, cfg_evaluator, timeout=None, log_file_name=None):
-        self.cfg_evaluator = cfg_evaluator
-        self.timeout = timeout
-        self.log_file_name = log_file_name
-        self.eval_number = 0
-        self.inc_cost = np.inf
-        self.inc_truedyn_cost = None
-=======
     def __init__(self, cfg_evaluator, timeout=None, log_file_name=None, summary_log_file_name=None):
         self.cfg_evaluator = cfg_evaluator
         self.timeout = timeout
@@ -170,7 +157,6 @@
         self.summary_log_file_name = summary_log_file_name
 
         self.summary_info = dict()
->>>>>>> 0e6436e4
 
     def __call__(self, cfg):
         ctx = multiprocessing.get_context("spawn")
@@ -203,20 +189,6 @@
             self.summary(None, None, timeout=False, exception=True)
             return np.inf, dict()
 
-<<<<<<< HEAD
-        surr_cost, info = result
-        truedyn_cost = info["truedyn_info"][0]["cost"]
-        if surr_cost < self.inc_cost:
-            self.inc_cost = surr_cost
-            self.inc_truedyn_cost = truedyn_cost
-
-        print(f"!!!!!!!!!!!!!!!!! Incumbent Surrogate Cost = {self.inc_cost} !!!!!!!!!!!!!!!!!!!!!!")
-        print(f"!!!!!!!!!!!!!!!!! Incumbent True Dynamics Cost = {self.inc_truedyn_cost} !!!!!!!!!!!!!!!!!!!!!!")
-
-        with open(self.log_file_name, "a") as f:
-            f.write(f"!!!!!!!!!!!!!!!!! Incumbent Surrogate Cost = {self.inc_cost} !!!!!!!!!!!!!!!!!!!!!!\n")
-            f.write(f"!!!!!!!!!!!!!!!!! Incumbent True Dynamics Cost = {self.inc_truedyn_cost} !!!!!!!!!!!!!!!!!!!!!!\n")
-=======
         cost, info = result
 
         if "truedyn_info" in info:
@@ -225,7 +197,6 @@
             truedyn_cost = None 
 
         self.summary(cost, truedyn_cost, timeout=False, exception=False)
->>>>>>> 0e6436e4
 
         return result
 
